--- conflicted
+++ resolved
@@ -10,15 +10,11 @@
  ******************************************************************************/
 package com.openshift.client;
 
-import java.io.UnsupportedEncodingException;
 import java.net.SocketTimeoutException;
 import java.net.URL;
 
-<<<<<<< HEAD
 import com.openshift.internal.client.RequestParameter;
-=======
 import com.openshift.internal.client.httpclient.EncodingException;
->>>>>>> 47967908
 import com.openshift.internal.client.httpclient.HttpClientException;
 import com.openshift.internal.client.httpclient.IMediaType;
 
@@ -61,58 +57,18 @@
     public static final int DEFAULT_READ_TIMEOUT = 2 * 60 * 1000;
 	public static final int NO_TIMEOUT = -1;
 
-	public void setUserAgent(String userAgent);
-	
-	public String getUserAgent();
-	
-	public void setAcceptVersion(String serviceVersion);
+	public String get(URL url, int timeout) throws HttpClientException, SocketTimeoutException;
 
-	public String getAcceptVersion();
-	
-	public String get(URL url) throws HttpClientException, SocketTimeoutException;
+	public String post(URL url, IMediaType mediaType, int timeout, RequestParameter... parameters) throws HttpClientException, SocketTimeoutException, EncodingException;
 
-    public String get(URL url, int timeout) throws HttpClientException, SocketTimeoutException;
+    public String put(URL url, IMediaType mediaType, int timeout, RequestParameter... parameters) throws HttpClientException, SocketTimeoutException, EncodingException;
 
-<<<<<<< HEAD
-	public String post(URL url, RequestParameter... parameters) throws HttpClientException, SocketTimeoutException, UnsupportedEncodingException;
+    public String delete(URL url, IMediaType mediaType, int timeout, RequestParameter... parameters) throws HttpClientException, SocketTimeoutException, EncodingException;
 
-    public String post(URL url, int timeout, RequestParameter... parameters) throws HttpClientException, SocketTimeoutException, UnsupportedEncodingException;
+    public String delete(URL url, int timeout) throws HttpClientException, SocketTimeoutException, EncodingException;
 
-	public String put(URL url, RequestParameter... parameters) throws HttpClientException, SocketTimeoutException, UnsupportedEncodingException;
+	void setUserAgent(String userAgent);
 
-    public String put(URL url, int timeout, RequestParameter... parameters) throws HttpClientException, SocketTimeoutException, UnsupportedEncodingException;
-
-    public String delete(URL url) throws HttpClientException, SocketTimeoutException, UnsupportedEncodingException;
-
-    public String delete(URL url, RequestParameter... parameters) throws HttpClientException, SocketTimeoutException, UnsupportedEncodingException;
-
-    public String delete(URL url, int timeout, RequestParameter... parameters) throws HttpClientException, SocketTimeoutException, UnsupportedEncodingException;
-=======
-	public String post(Map<String, Object> parameters, URL url) throws HttpClientException, SocketTimeoutException, EncodingException;
-
-    public String post(Map<String, Object> parameters, URL url, int timeout) throws HttpClientException, SocketTimeoutException, EncodingException;
-
-    public String post(Map<String, Object> parameters, URL url, int timeout, IMediaType mediaType) throws HttpClientException, SocketTimeoutException, EncodingException;
-
-	public String put(Map<String, Object> parameters, URL url) throws HttpClientException, SocketTimeoutException, EncodingException;
-
-    public String put(Map<String, Object> parameters, URL url, int timeout) throws HttpClientException, SocketTimeoutException, EncodingException;
-
-    public String put(Map<String, Object> parameters, URL url, int timeout, IMediaType mediaType) throws HttpClientException, SocketTimeoutException, EncodingException;
-
-	public String delete(Map<String, Object> parameters, URL url) throws HttpClientException, SocketTimeoutException, EncodingException;
-
-    public String delete(Map<String, Object> parameters, URL url, int timeout) throws HttpClientException, SocketTimeoutException, EncodingException;
-
-    public String delete(Map<String, Object> parameters, URL url, int timeout, IMediaType mediaType) throws HttpClientException, SocketTimeoutException, EncodingException;
->>>>>>> 47967908
-
-	public void setAcceptedMediaType(String acceptedMediaType);
-	
-	public String getAcceptedMediaType();
-
-    public void setRequestMediaType(IMediaType requestMediaType);
-
-    public IMediaType getRequestMediaType();
+	void setAcceptVersion(String version);
 
 }