--- conflicted
+++ resolved
@@ -12,6 +12,7 @@
 
 import java.util.ArrayList;
 import java.util.Collection;
+import java.util.LinkedHashMap;
 import java.util.List;
 import java.util.Map;
 
@@ -23,13 +24,10 @@
 import com.openshift.client.Messages;
 import com.openshift.client.OpenShiftException;
 import com.openshift.client.OpenShiftRequestException;
-<<<<<<< HEAD
+import com.openshift.client.cartridge.ICartridge;
 import com.openshift.client.cartridge.IEmbeddableCartridge;
 import com.openshift.client.cartridge.IStandaloneCartridge;
-import com.openshift.client.utils.OpenShiftResourceUtils;
-=======
 import com.openshift.internal.client.httpclient.IMediaType;
->>>>>>> 47967908
 import com.openshift.internal.client.response.Link;
 import com.openshift.internal.client.response.RestResponse;
 import com.openshift.internal.client.utils.IOpenShiftJsonConstants;
@@ -136,31 +134,18 @@
 		protected <DTO> DTO execute(final RequestParameter... parameters) throws OpenShiftException {
 			return execute(IHttpClient.NO_TIMEOUT, parameters);
 		}
-<<<<<<< HEAD
 		
 		protected <DTO> DTO execute(final int timeout, final List<RequestParameter> parameters) throws OpenShiftException {
 			return execute(timeout, parameters.toArray(new RequestParameter[parameters.size()]));
 		}
 
 		protected <DTO> DTO execute(final int timeout, final RequestParameter... parameters) throws OpenShiftException {
-=======
-        protected <DTO> DTO execute(int timeout, ServiceParameter... parameters) throws OpenShiftException {
-            Link link = getLink(linkName);
-            RestResponse response = getService().request(link, timeout, parameters);
-
-            // in some cases, there is not response body, just a return code to
-            // indicate that the operation was successful (e.g.: delete domain)
-            if (response == null) {
-                return null;
-            }
-
-            return response.getData();
-        }
-
-		protected <DTO> DTO execute(int timeout, IMediaType mediaType, ServiceParameter... parameters) throws OpenShiftException {
->>>>>>> 47967908
+			return execute(null, timeout, parameters);
+		}
+		
+		protected <DTO> DTO execute(final IMediaType mediaType, final int timeout, final RequestParameter... parameters) throws OpenShiftException {
 			Link link = getLink(linkName);
-			RestResponse response = getService().request(link, timeout, mediaType, parameters);
+			RestResponse response = getService().request(link, mediaType, timeout,  parameters);
 			
 			// in some cases, there is not response body, just a return code to
 			// indicate that the operation was successful (e.g.: delete domain)
@@ -174,6 +159,9 @@
 
 	protected class RequestParameters {
 		
+		private final String PROPERTY_NAME = "name";
+		private final String PROPERTY_URL = "url";
+		
 		private ArrayList<RequestParameter> parameters = new ArrayList<RequestParameter>();
 		
 		protected RequestParameters addCartridges(
@@ -182,12 +170,39 @@
 				return this;
 			}
 
-			List<String> cartridges = OpenShiftResourceUtils.toNames(standaloneCartridge);
-			if (embeddableCartridges != null
-					&& embeddableCartridges.length > 0) {
-				cartridges.addAll(OpenShiftResourceUtils.toNames(embeddableCartridges));
-			}
-			return add(IOpenShiftJsonConstants.PROPERTY_CARTRIDGES, cartridges);
+			if (embeddableCartridges == null
+					|| embeddableCartridges.length == 0) {
+				return this;
+			}
+			
+			return add(IOpenShiftJsonConstants.PROPERTY_CARTRIDGES,
+					createCartridgesMap(standaloneCartridge, embeddableCartridges));
+		}
+
+		private Map<String, String> createCartridgesMap(IStandaloneCartridge standaloneCartridge,
+				IEmbeddableCartridge[] embeddableCartridges) {
+			Map<String, String> cartridges = new LinkedHashMap<String, String>();
+			addCartridgeTo(standaloneCartridge, cartridges);
+			for (IEmbeddableCartridge embeddableCartridge : embeddableCartridges) {
+				addCartridgeTo(embeddableCartridge, cartridges);
+			}
+			return cartridges;
+		}
+
+		/**
+		 * Adds the given cartridge to the given cartridge map. A downloadble
+		 * cartridge is added with the "url" key, a non-downloadable one is
+		 * added with the "name" key.
+		 * 
+		 * @param cartridge the cartridge that shall get added
+		 * @param cartridges the catridges that it shall get added to
+		 */
+		private void addCartridgeTo(ICartridge cartridge, Map<String, String> cartridges) {
+			if (cartridge.isDownloadable()) {
+				cartridges.put(PROPERTY_URL, cartridge.getName());
+			} else {
+				cartridges.put(PROPERTY_NAME, cartridge.getName());
+			}
 		}
 
 		protected RequestParameters addScale(ApplicationScale scale) {
@@ -214,6 +229,16 @@
 			return this;
 		}
 		
+		protected RequestParameters add(String name, Map<String, String> values) {
+			if (values == null
+					|| values.size() == 0) {
+				return this;
+			}
+			
+			parameters.add(new MapRequestParameter(name, values));
+			return this;
+		}
+
 		protected RequestParameters add(String name, Object value) {
 			
 			if (value == null) {
