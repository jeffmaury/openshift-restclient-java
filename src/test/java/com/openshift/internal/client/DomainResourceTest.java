/******************************************************************************* 
 * Copyright (c) 2012 Red Hat, Inc. 
 * Distributed under license by Red Hat, Inc. All rights reserved. 
 * This program is made available under the terms of the 
 * Eclipse Public License v1.0 which accompanies this distribution, 
 * and is available at http://www.eclipse.org/legal/epl-v10.html 
 * 
 * Contributors: 
 * Red Hat, Inc. - initial API and implementation 
 ******************************************************************************/
package com.openshift.internal.client;

import static com.openshift.client.utils.Samples.DELETE_DOMAINS_FOOBARZ;
import static com.openshift.client.utils.Samples.GET_DOMAINS;
import static com.openshift.client.utils.Samples.GET_DOMAINS_EMPTY;
import static com.openshift.client.utils.Samples.GET_DOMAINS_FOOBARS;
import static com.openshift.client.utils.Samples.GET_DOMAINS_FOOBARZ;
import static com.openshift.client.utils.Samples.GET_DOMAINS_FOOBARZ_APPLICATIONS_1EMBEDDED;
import static com.openshift.client.utils.Samples.GET_DOMAINS_FOOBARZ_APPLICATIONS_NOAPPS;
import static com.openshift.client.utils.Samples.POST_JEKYLL_DOMAINS_FOOBARZ_APPLICATIONS;
import static com.openshift.client.utils.Samples.POST_SCALABLE_DOMAINS_FOOBARZ_APPLICATIONS;
import static org.fest.assertions.Assertions.assertThat;
import static org.junit.Assert.fail;
<<<<<<< HEAD
import static org.mockito.Mockito.reset;
=======
import static org.mockito.Matchers.any;
import static org.mockito.Matchers.anyInt;
import static org.mockito.Matchers.anyMapOf;
import static org.mockito.Matchers.eq;
import static org.mockito.Mockito.reset;
import static org.mockito.Mockito.timeout;
import static org.mockito.Mockito.verify;
import static org.mockito.Mockito.when;
>>>>>>> 47967908

import java.net.SocketTimeoutException;
import java.util.Arrays;
import java.util.HashMap;
import java.util.List;
import java.util.Map;

import com.openshift.internal.client.httpclient.FormUrlEncodedMediaType;
import com.openshift.internal.client.httpclient.IMediaType;
import com.openshift.internal.client.httpclient.JsonMediaType;
import org.junit.Before;
import org.junit.Ignore;
import org.junit.Rule;
import org.junit.Test;
import org.junit.rules.ErrorCollector;
import org.junit.rules.ExpectedException;

import com.openshift.client.ApplicationScale;
import com.openshift.client.IApplication;
import com.openshift.client.IDomain;
import com.openshift.client.IField;
import com.openshift.client.IGearProfile;
import com.openshift.client.IHttpClient;
import com.openshift.client.ISeverity;
import com.openshift.client.IUser;
import com.openshift.client.InvalidCredentialsOpenShiftException;
import com.openshift.client.Message;
import com.openshift.client.Messages;
import com.openshift.client.OpenShiftEndpointException;
import com.openshift.client.OpenShiftException;
import com.openshift.client.cartridge.EmbeddableCartridge;
import com.openshift.client.cartridge.IEmbeddableCartridge;
import com.openshift.client.cartridge.IStandaloneCartridge;
import com.openshift.client.utils.MessageAssert;
import com.openshift.client.utils.TestConnectionFactory;
import com.openshift.internal.client.httpclient.BadRequestException;
import com.openshift.internal.client.httpclient.HttpClientException;
import com.openshift.internal.client.httpclient.UnauthorizedException;
import com.openshift.internal.client.utils.IOpenShiftJsonConstants;

/**
 * @author Xavier Coulon
 * @author Andre Dietisheim
 */
public class DomainResourceTest {

	private static final IStandaloneCartridge CARTRIDGE_JBOSSAS_7 = new StandaloneCartridge("jbossas-7");
	private static final IStandaloneCartridge CARTRIDGE_JENKINS_14 = new StandaloneCartridge("jenkins-1.4");
	private static final IEmbeddableCartridge EMBEDDABLE_CARTRIDGE_MYSQL_51 = new EmbeddableCartridge("mysql-5.1");
	private static final IEmbeddableCartridge EMBEDDABLE_CARTRIDGE_MONGODB_22 = new EmbeddableCartridge("mongodb-2.2"); 
	
	private IUser user;
	private IDomain domain;
	private IHttpClient clientMock;
	private HttpClientMockDirector mockDirector;
	
	@Rule
	public ExpectedException expectedException = ExpectedException.none();

	@Rule
	public ErrorCollector errorCollector = new ErrorCollector();

	@Before
	public void setup() throws Throwable {
		this.mockDirector = new HttpClientMockDirector();
		this.clientMock = mockDirector.mockGetDomains(GET_DOMAINS).mockMediaType(new FormUrlEncodedMediaType()).client();
		this.user = new TestConnectionFactory().getConnection(clientMock).getUser();
		this.domain = user.getDomain("foobarz");
	}

	@Test
	public void shouldLoadEmptyListOfDomains() throws Throwable {
		// pre-conditions
		HttpClientMockDirector mockBuilder = new HttpClientMockDirector();
		IHttpClient clientMock =  mockBuilder.mockGetDomains(GET_DOMAINS_EMPTY).client();
		IUser user = new TestConnectionFactory().getConnection(clientMock).getUser();
		// operation
		final List<IDomain> domains = user.getDomains();
		// verifications
		assertThat(domains).hasSize(0);
		// 3 calls: /API + /API/user + /API/domains
		mockBuilder
			.verifyGetAny(3)
			.verifyGetDomains();
	}

	@Test
	public void shouldLoadSingleUserDomain() throws Throwable {
		// pre-conditions
		// operation
		final List<IDomain> domains = user.getDomains();
		// verifications
		assertThat(domains).hasSize(1);
		// 3 calls: /API + /API/user + /API/domains
		mockDirector.verifyGetAny(3);
	}

	@Test
	public void shouldCreateNewDomain() throws Throwable {
		// pre-conditions
		mockDirector.mockCreateDomain(GET_DOMAINS_FOOBARS);
		int numOfDomains = user.getDomains().size();
		// operation
		final IDomain domain = user.createDomain("foobars");
		// verifications
		assertThat(user.getDomains().size()).isSameAs(numOfDomains + 1);
		assertThat(domain.getId()).isEqualTo("foobars");
		assertThat(domain.getSuffix()).isEqualTo("rhcloud.com");
	}

	@Test(expected = OpenShiftException.class)
	public void shouldNotRecreateExistingDomain() throws Throwable {
		// pre-conditions
		// operation
		user.createDomain("foobarz");
		// verifications
		// expect an exception
	}

	@Test
	public void shouldDestroyDomain() throws Throwable {
		// pre-conditions
		mockDirector.mockDeleteDomain("foobarz", DELETE_DOMAINS_FOOBARZ);
		// operation
		final IDomain domain = user.getDomain("foobarz");
		domain.destroy();
		// verifications
		assertThat(user.getDomain("foobarz")).isNull();
		assertThat(user.getDomains()).isEmpty();
	}

	@Test
	public void shouldNotDestroyDomainWithApp() throws Throwable {
		// pre-conditions
<<<<<<< HEAD
		mockDirector.mockDeleteDomain("foobarz", 
				new BadRequestException("Domain contains applications. Delete applications first or set force to true.", null));
=======
		when(clientMock.delete(anyMapOf(String.class, Object.class), urlEndsWith("/domains/foobarz"), anyInt(), any(IMediaType.class)))
			.thenThrow(new BadRequestException(
					"Domain contains applications. Delete applications first or set force to true.", null));
>>>>>>> 47967908
		// operation
		final IDomain domain = user.getDomain("foobarz");
		try {
			domain.destroy();
			fail("Expected an exception here..");
		} catch (OpenShiftEndpointException e) {
			assertThat(e.getCause()).isInstanceOf(BadRequestException.class);
		}
		// verifications
		assertThat(domain).isNotNull();
		assertThat(user.getDomains()).isNotEmpty().contains(domain);
	}

	@Test
	public void shouldUpdateDomainId() throws Throwable {
		// pre-conditions
		mockDirector.mockRenameDomain("foobarz", GET_DOMAINS_FOOBARS);
		final IDomain domain = user.getDomain("foobarz");
		// operation
		domain.rename("foobars");
		// verifications
		assertThat(domain.getId()).isEqualTo("foobars");
		final IDomain updatedDomain = user.getDomain("foobars");
		assertThat(updatedDomain).isNotNull();
		assertThat(updatedDomain.getId()).isEqualTo("foobars");
		assertThat(LinkRetriever.retrieveLink(updatedDomain, "UPDATE").getHref()).contains("/foobars");
		mockDirector.verifyRenameDomain("foobarz");
	}

	@Test
	public void shouldListAvailableGearSizes() throws Throwable {
		// pre-conditions
		final IDomain domain = user.getDomain("foobarz");
		// operation
		List<IGearProfile> availableGearSizes = domain.getAvailableGearProfiles();
		// verifications
		assertThat(availableGearSizes).onProperty("name")
				.contains("small", "micro", "medium", "large", "exlarge", "jumbo");
	}

	@Test
	public void shouldRefreshDomainAndReloadApplications() throws Throwable {
		// pre-conditions
		mockDirector
			.mockGetDomain("foobarz", GET_DOMAINS_FOOBARZ)
			.mockGetApplications("foobarz", GET_DOMAINS_FOOBARZ_APPLICATIONS_1EMBEDDED);
		
		final IDomain domain = user.getDomain("foobarz");
		assertThat(domain).isNotNull();
		domain.getApplications();
		// operation
		domain.refresh();
		// verifications
		mockDirector
			.verifyGetDomain("foobarz") // explicit refresh 
			.verifyGetApplications("foobarz", 2); // two calls, before and while refresh
	}

	@Test
	public void shouldRefreshDomainAndNotReloadApplications() throws Throwable {
		// pre-conditions
		mockDirector
			.mockGetDomain("foobarz", GET_DOMAINS_FOOBARZ)
			.mockGetApplications("foobarz", GET_DOMAINS_FOOBARZ_APPLICATIONS_1EMBEDDED);
		final IDomain domain = user.getDomain("foobarz");
		assertThat(domain).isNotNull();
		// operation
		domain.refresh();
		// verifications
		mockDirector
			.verifyGetDomains() // explicit refresh 
			.verifyGetApplications("foobarz", 0); // // no call, neither before and while refresh
	}

	@Test
	public void shouldLoadListOfApplicationsWithNoElement() throws Throwable {
		// pre-conditions
		mockDirector.mockGetApplications("foobarz", GET_DOMAINS_FOOBARZ_APPLICATIONS_NOAPPS);
		// operation
		final List<IApplication> apps = domain.getApplications();
		// verifications
		assertThat(apps).isEmpty();
		mockDirector
				.verifyGetAPI()
				.verifyGetUser()
				.verifyGetDomains()
				.verifyGetApplications("foobarz", 1)
				.verifyGetAny(4);
	}

	@Test
	public void shouldLoadListOfApplicationsWith2Elements() throws Throwable {
		// pre-conditions
		mockDirector.mockGetApplications("foobarz", GET_DOMAINS_FOOBARZ_APPLICATIONS_1EMBEDDED);
		// operation
		final List<IApplication> apps = domain.getApplications();
		// verifications
		assertThat(apps).hasSize(2);
		mockDirector
				.verifyGetAPI()
				.verifyGetUser()
				.verifyGetDomains()
				.verifyGetApplications("foobarz", 1)
				.verifyGetAny(4);
	}

	@Test
	public void shouldNotLoadApplicationTwice() throws Throwable {
		// pre-conditions
		mockDirector.mockGetApplications("foobarz", GET_DOMAINS_FOOBARZ_APPLICATIONS_1EMBEDDED);
		// operation
		List<IApplication> apps = domain.getApplications();
		assertThat(apps).hasSize(2);

		// verifications
		reset(clientMock);
		apps = domain.getApplications(); // dont do new client request
		mockDirector.verifyGetAny(0);
	}
	
	@Test(expected = InvalidCredentialsOpenShiftException.class)
	public void shouldNotLoadListOfApplicationsWithInvalidCredentials() 
			throws OpenShiftException, HttpClientException, SocketTimeoutException {
		// pre-conditions
		mockDirector.mockGetApplications("foobarz", new UnauthorizedException("invalid credentials (mock)", null));
		// operation
		domain.getApplications();
		// verifications
		mockDirector.verifyGetAPI()
			.verifyGetUser()
			.verifyGetAny(2);
	}

	@Test
	public void shouldCreateApplication() throws Throwable {
		// pre-conditions
		mockDirector
				.mockGetApplications("foobarz", GET_DOMAINS_FOOBARZ_APPLICATIONS_NOAPPS)
				.mockCreateApplication("foobarz", POST_SCALABLE_DOMAINS_FOOBARZ_APPLICATIONS);

		// operation
		final IApplication app = domain.createApplication("scalable", CARTRIDGE_JBOSSAS_7, ApplicationScale.NO_SCALE, null);
		// verifications
		assertThat(app.getName()).isEqualTo("scalable");
		assertThat(app.getGearProfile().getName()).isEqualTo("small");
		assertThat(app.getApplicationScale()).isEqualTo(ApplicationScale.NO_SCALE);
		assertThat(app.getApplicationUrl()).isEqualTo("http://scalable-foobarz.rhcloud.com/");
		assertThat(app.getCreationTime()).isNotNull();
		assertThat(app.getGitUrl()).isNotNull().startsWith("ssh://")
				.endsWith("@scalable-foobarz.rhcloud.com/~/git/scalable.git/");
		assertThat(app.getInitialGitUrl()).isNotNull().isEqualTo("git://github.com/openshift/openshift-java-client.git");
		assertThat(app.getCartridge()).isEqualTo(CARTRIDGE_JBOSSAS_7);
		assertThat(app.getUUID()).isNotNull();
		assertThat(app.getDomain()).isEqualTo(domain);
		assertThat(LinkRetriever.retrieveLinks(app)).hasSize(18);
		assertThat(domain.getApplications()).hasSize(1).contains(app);
	}

    @Test
    public void shouldCreateApplicationWithDownloadableCartridge() throws Throwable {
        int timeout = 42 * 1000;
        String manifestUrl = "https://some.url/manifest.yml";
        // pre-conditions
        mockDirector
                .mockGetApplications("foobarz", GET_DOMAINS_FOOBARZ_APPLICATIONS_NOAPPS)
                .mockCreateApplication("foobarz", POST_SCALABLE_DOMAINS_FOOBARZ_APPLICATIONS);

        // operation
        final IApplication app = domain.createApplication("scalable", new StandaloneCartridge(manifestUrl), null, null, null, timeout);
        // verifications
        assertThat(app.getName()).isEqualTo("scalable");
        assertThat(app.getGearProfile().getName()).isEqualTo("small");
        assertThat(app.getCreationTime()).isNotNull();
        assertThat(app.getUUID()).isNotNull();
        assertThat(app.getDomain()).isEqualTo(domain);
        assertThat(domain.getApplications()).hasSize(1).contains(app);
        mockDirector.verifyCreateApplication("foobarz", timeout, JsonMediaType.class,
                new Pair("name", "scalable"),
                new Pair("cartridges", "[{url="+manifestUrl+"}]"));
    }

	@Test
	public void shouldHaveMessagesWhenCreating() throws Throwable {
		// pre-conditions
		mockDirector
			.mockGetApplications("foobarz", GET_DOMAINS_FOOBARZ_APPLICATIONS_NOAPPS)
			.mockCreateApplication("foobarz", POST_JEKYLL_DOMAINS_FOOBARZ_APPLICATIONS);
		// operation
		final IApplication app = domain.createApplication("jekyll", CARTRIDGE_JENKINS_14);
		// verifications
		Messages messages = app.getMessages();
		assertThat(messages).isNotNull();
		assertThat(messages.getAll()).hasSize(3);
		List<Message> defaultMessages = messages.getBy(IField.DEFAULT);
		assertThat(defaultMessages).hasSize(3);
		List<Message> infoSeverityMessages = messages.getBy(IField.DEFAULT, ISeverity.INFO);
		assertThat(infoSeverityMessages).hasSize(1);
		new MessageAssert(infoSeverityMessages.get(0))
			.hasExitCode(0)
			.hasText("Application jekyll was created.");
		List<Message> debugSeverityMessages = app.getMessages().getBy(IField.DEFAULT, ISeverity.DEBUG);
		assertThat(debugSeverityMessages).hasSize(1);
		new MessageAssert(debugSeverityMessages.get(0))
			.hasExitCode(0)
			.hasText("The cartridge jenkins deployed a template application");
		List<Message> resultSeverityMessages = messages.getBy(IField.DEFAULT, ISeverity.RESULT);
		assertThat(resultSeverityMessages).hasSize(1);
		new MessageAssert(resultSeverityMessages.get(0))
				.hasExitCode(0)
				.hasText("Jenkins created successfully.  "
						+ "Please make note of these credentials:\n   User: admin\n   Password: wLwSzJPh6dqN\n"
						+ "Note:  You can change your password at: https://jekyll-foobarz.rhcloud.com/me/configure\n");
	}

	@Test
	public void shouldRequestCreateApplicationWithNameAndCartridgeOnly() throws Throwable {
		// pre-conditions
		mockDirector
			.mockGetApplications("foobarz", GET_DOMAINS_FOOBARZ_APPLICATIONS_NOAPPS)
			.mockCreateApplication("foobarz", POST_SCALABLE_DOMAINS_FOOBARZ_APPLICATIONS);
		// operation
		domain.createApplication("foo", CARTRIDGE_JBOSSAS_7);
		
		// verification
		mockDirector.verifyCreateApplication("foobarz", IHttpClient.NO_TIMEOUT,  
				new RequestParameter(IOpenShiftJsonConstants.PROPERTY_NAME, "foo"), 
				new ArrayRequestParameter(IOpenShiftJsonConstants.PROPERTY_CARTRIDGES, CARTRIDGE_JBOSSAS_7.getName())); 
	}

	@Test
	public void shouldRequestCreateApplicationWithNameCartridgeAndScaleOnly() throws Throwable {
		// pre-conditions
		mockDirector
				.mockGetApplications("foobarz", GET_DOMAINS_FOOBARZ_APPLICATIONS_NOAPPS)
				.mockCreateApplication("foobarz", POST_SCALABLE_DOMAINS_FOOBARZ_APPLICATIONS);
		// operation
		domain.createApplication("foo", CARTRIDGE_JBOSSAS_7, ApplicationScale.SCALE);
		
		// verification
		mockDirector.verifyCreateApplication("foobarz", IHttpClient.NO_TIMEOUT,  
				new RequestParameter(IOpenShiftJsonConstants.PROPERTY_NAME, "foo"),
				new ArrayRequestParameter(IOpenShiftJsonConstants.PROPERTY_CARTRIDGES, CARTRIDGE_JBOSSAS_7.getName()),
				new RequestParameter(IOpenShiftJsonConstants.PROPERTY_SCALE, ApplicationScale.SCALE.getValue()));
	}

	@Test
	public void shouldRequestCreateApplicationWithNameCartridgeScaleGearProfileOnly() throws Throwable {
		// pre-conditions
		mockDirector
				.mockGetApplications("foobarz", GET_DOMAINS_FOOBARZ_APPLICATIONS_NOAPPS)
				.mockCreateApplication("foobarz", POST_SCALABLE_DOMAINS_FOOBARZ_APPLICATIONS);
		// operation
		domain.createApplication("foo", CARTRIDGE_JBOSSAS_7, ApplicationScale.SCALE, GearProfile.JUMBO);
		
		// verification
		mockDirector.verifyCreateApplication("foobarz", IHttpClient.NO_TIMEOUT,  
				new RequestParameter(IOpenShiftJsonConstants.PROPERTY_NAME, "foo"),
				new ArrayRequestParameter(IOpenShiftJsonConstants.PROPERTY_CARTRIDGES, CARTRIDGE_JBOSSAS_7.getName()),
				new RequestParameter(IOpenShiftJsonConstants.PROPERTY_SCALE, ApplicationScale.SCALE.getValue()),
				new RequestParameter(IOpenShiftJsonConstants.PROPERTY_GEAR_PROFILE, GearProfile.JUMBO.getName())
		);
	}

	@Test
	public void shouldRequestCreateApplicationWithNameCartridgeScaleGearProfileAndGitUrl() throws Throwable {
		// pre-conditions
		mockDirector
				.mockGetApplications("foobarz", GET_DOMAINS_FOOBARZ_APPLICATIONS_NOAPPS)
				.mockCreateApplication("foobarz", POST_SCALABLE_DOMAINS_FOOBARZ_APPLICATIONS);
		// operation
		domain.createApplication(
				"foo", CARTRIDGE_JBOSSAS_7, 
				ApplicationScale.SCALE, 
				GearProfile.JUMBO, 
				"git://github.com/adietish/openshift-java-client.git");
		
		// verification
		mockDirector.verifyCreateApplication("foobarz", IHttpClient.NO_TIMEOUT,  
				new RequestParameter(IOpenShiftJsonConstants.PROPERTY_NAME, "foo"),
				new ArrayRequestParameter(IOpenShiftJsonConstants.PROPERTY_CARTRIDGES, CARTRIDGE_JBOSSAS_7.getName()),
				new RequestParameter(IOpenShiftJsonConstants.PROPERTY_SCALE, ApplicationScale.SCALE.getValue()),
				new RequestParameter(IOpenShiftJsonConstants.PROPERTY_GEAR_PROFILE, GearProfile.JUMBO.getName()),
				new RequestParameter(IOpenShiftJsonConstants.PROPERTY_INITIAL_GIT_URL, "git://github.com/adietish/openshift-java-client.git")
		);
	}

	@Test
	public void shouldRequestCreateApplicationWithEmbeddableCartridges() throws Throwable {
		// pre-conditions
		mockDirector
				.mockGetApplications("foobarz", GET_DOMAINS_FOOBARZ_APPLICATIONS_NOAPPS)
				.mockCreateApplication("foobarz", POST_SCALABLE_DOMAINS_FOOBARZ_APPLICATIONS);
				
		// operation
		domain.createApplication(
				"jekyll", 
				CARTRIDGE_JENKINS_14, 
				ApplicationScale.SCALE, 
				GearProfile.LARGE, 
				"git://github.com/adietish/openshift-java-client.git", 
				42001, 
				EMBEDDABLE_CARTRIDGE_MONGODB_22, EMBEDDABLE_CARTRIDGE_MYSQL_51);
		
		// verification
		mockDirector.verifyCreateApplication(
				"foobarz",
				42001,
				new RequestParameter(IOpenShiftJsonConstants.PROPERTY_NAME, "jekyll"),
				new RequestParameter(IOpenShiftJsonConstants.PROPERTY_SCALE, ApplicationScale.SCALE.getValue()),
				new RequestParameter(IOpenShiftJsonConstants.PROPERTY_GEAR_PROFILE, GearProfile.LARGE.getName()),
				new RequestParameter(IOpenShiftJsonConstants.PROPERTY_INITIAL_GIT_URL, "git://github.com/adietish/openshift-java-client.git"),
				new ArrayRequestParameter(IOpenShiftJsonConstants.PROPERTY_CARTRIDGES, 
						CARTRIDGE_JENKINS_14.getName(), EMBEDDABLE_CARTRIDGE_MONGODB_22.getName(), EMBEDDABLE_CARTRIDGE_MYSQL_51.getName())
		);
	}

	@Test(expected = OpenShiftException.class)
	public void shouldNotCreateApplicationWithMissingName() throws Throwable {
		// pre-conditions
		mockDirector.mockGetApplications("foobarz", GET_DOMAINS_FOOBARZ_APPLICATIONS_1EMBEDDED);
		// operation
		domain.createApplication(null, CARTRIDGE_JBOSSAS_7, null, null);
		// verifications
		// expected exception
	}

	@Test(expected = OpenShiftException.class)
	public void shouldNotCreateApplicationWithMissingCartridge() throws Throwable {
		// pre-conditions
		mockDirector.mockGetApplications("foobarz", GET_DOMAINS_FOOBARZ_APPLICATIONS_NOAPPS);
		// operation
		domain.createApplication("foo", null, null, null);
		// verifications
		// expected exception
	}

	@Test
	public void shouldNotRecreateExistingApplication() throws Throwable {
		// pre-conditions
		mockDirector.mockGetApplications("foobarz", GET_DOMAINS_FOOBARZ_APPLICATIONS_1EMBEDDED);
		// operation
		try {
			domain.createApplication("springeap6", CARTRIDGE_JBOSSAS_7, null, null);
			// expect an exception
			fail("Expected exception here...");
		} catch (OpenShiftException e) {
			// OK
		}
		// verifications
		assertThat(domain.getApplications()).hasSize(2);
	}

	@Test
	public void shouldGetApplicationByNameCaseInsensitive() throws Throwable {
		// pre-conditions
		mockDirector.mockGetApplications("foobarz", GET_DOMAINS_FOOBARZ_APPLICATIONS_1EMBEDDED);
		// operation
		IApplication lowerCaseQueryResult = domain.getApplicationByName("springeap6");
		IApplication upperCaseQueryResult = domain.getApplicationByName("SPRINGEAP6");

		// verifications
		assertThat(lowerCaseQueryResult).isNotNull();
		assertThat(lowerCaseQueryResult.getName()).isEqualTo("springeap6");
		assertThat(upperCaseQueryResult).isNotNull();
		assertThat(upperCaseQueryResult.getName()).isEqualTo("springeap6");
	}
	
	@Test
	@Ignore
	public void shouldRefreshDomain() throws Throwable {
		fail("not implemented yet");
	}

	@Test
	@Ignore
	public void shouldNotReloadDomainTwice() throws Throwable {
		fail("not implemented yet");
	}

	@Test
	@Ignore
	public void shouldNotifyAfterDomainCreated() throws Throwable {
		fail("not implemented yet");
	}

	@Test
	@Ignore
	public void shouldNotifyAfterDomainUpdated() throws Throwable {
		fail("not implemented yet");
	}

	@Test
	@Ignore
	public void shouldNotifyAfterDomainDestroyed() throws Throwable {
		fail("not implemented yet");
	}

	@Test
	public void shouldPassTimeoutToClient() throws Throwable {
		// pre-conditions
		int timeout = 42 * 1000;
		mockDirector
			.mockGetApplications("foobarz", GET_DOMAINS_FOOBARZ_APPLICATIONS_NOAPPS)
			.mockCreateApplication("foobarz", POST_SCALABLE_DOMAINS_FOOBARZ_APPLICATIONS);

		// operation
		domain.createApplication("scalable", CARTRIDGE_JBOSSAS_7, ApplicationScale.NO_SCALE, GearProfile.SMALL, null, timeout);

		// verifications
		mockDirector.verifyCreateApplication("foobarz", timeout, 
				new RequestParameter(IOpenShiftJsonConstants.PROPERTY_SCALE, String.valueOf(Boolean.FALSE)),
				new RequestParameter(IOpenShiftJsonConstants.PROPERTY_GEAR_PROFILE, GearProfile.SMALL.getName()),
				new ArrayRequestParameter(IOpenShiftJsonConstants.PROPERTY_CARTRIDGES, CARTRIDGE_JBOSSAS_7.getName()),
				new RequestParameter(IOpenShiftJsonConstants.PROPERTY_NAME, "scalable"));
	}
}<|MERGE_RESOLUTION|>--- conflicted
+++ resolved
@@ -21,28 +21,11 @@
 import static com.openshift.client.utils.Samples.POST_SCALABLE_DOMAINS_FOOBARZ_APPLICATIONS;
 import static org.fest.assertions.Assertions.assertThat;
 import static org.junit.Assert.fail;
-<<<<<<< HEAD
 import static org.mockito.Mockito.reset;
-=======
-import static org.mockito.Matchers.any;
-import static org.mockito.Matchers.anyInt;
-import static org.mockito.Matchers.anyMapOf;
-import static org.mockito.Matchers.eq;
-import static org.mockito.Mockito.reset;
-import static org.mockito.Mockito.timeout;
-import static org.mockito.Mockito.verify;
-import static org.mockito.Mockito.when;
->>>>>>> 47967908
 
 import java.net.SocketTimeoutException;
-import java.util.Arrays;
-import java.util.HashMap;
 import java.util.List;
-import java.util.Map;
-
-import com.openshift.internal.client.httpclient.FormUrlEncodedMediaType;
-import com.openshift.internal.client.httpclient.IMediaType;
-import com.openshift.internal.client.httpclient.JsonMediaType;
+
 import org.junit.Before;
 import org.junit.Ignore;
 import org.junit.Rule;
@@ -66,8 +49,10 @@
 import com.openshift.client.cartridge.EmbeddableCartridge;
 import com.openshift.client.cartridge.IEmbeddableCartridge;
 import com.openshift.client.cartridge.IStandaloneCartridge;
+import com.openshift.client.cartridge.StandaloneCartridge;
 import com.openshift.client.utils.MessageAssert;
 import com.openshift.client.utils.TestConnectionFactory;
+import com.openshift.internal.client.MapRequestParameter.NamedValue;
 import com.openshift.internal.client.httpclient.BadRequestException;
 import com.openshift.internal.client.httpclient.HttpClientException;
 import com.openshift.internal.client.httpclient.UnauthorizedException;
@@ -98,7 +83,8 @@
 	@Before
 	public void setup() throws Throwable {
 		this.mockDirector = new HttpClientMockDirector();
-		this.clientMock = mockDirector.mockGetDomains(GET_DOMAINS).mockMediaType(new FormUrlEncodedMediaType()).client();
+//		this.clientMock = mockDirector.mockGetDomains(GET_DOMAINS).mockMediaType(new FormUrlEncodedMediaType()).client();
+		this.clientMock = mockDirector.mockGetDomains(GET_DOMAINS).client();
 		this.user = new TestConnectionFactory().getConnection(clientMock).getUser();
 		this.domain = user.getDomain("foobarz");
 	}
@@ -167,14 +153,8 @@
 	@Test
 	public void shouldNotDestroyDomainWithApp() throws Throwable {
 		// pre-conditions
-<<<<<<< HEAD
 		mockDirector.mockDeleteDomain("foobarz", 
 				new BadRequestException("Domain contains applications. Delete applications first or set force to true.", null));
-=======
-		when(clientMock.delete(anyMapOf(String.class, Object.class), urlEndsWith("/domains/foobarz"), anyInt(), any(IMediaType.class)))
-			.thenThrow(new BadRequestException(
-					"Domain contains applications. Delete applications first or set force to true.", null));
->>>>>>> 47967908
 		// operation
 		final IDomain domain = user.getDomain("foobarz");
 		try {
@@ -336,7 +316,7 @@
     @Test
     public void shouldCreateApplicationWithDownloadableCartridge() throws Throwable {
         int timeout = 42 * 1000;
-        String manifestUrl = "https://some.url/manifest.yml";
+        String manifestUrl = "https://some.url/";
         // pre-conditions
         mockDirector
                 .mockGetApplications("foobarz", GET_DOMAINS_FOOBARZ_APPLICATIONS_NOAPPS)
@@ -351,9 +331,9 @@
         assertThat(app.getUUID()).isNotNull();
         assertThat(app.getDomain()).isEqualTo(domain);
         assertThat(domain.getApplications()).hasSize(1).contains(app);
-        mockDirector.verifyCreateApplication("foobarz", timeout, JsonMediaType.class,
-                new Pair("name", "scalable"),
-                new Pair("cartridges", "[{url="+manifestUrl+"}]"));
+        mockDirector.verifyCreateApplication("foobarz", timeout,
+				new RequestParameter(IOpenShiftJsonConstants.PROPERTY_NAME, "scalable"),
+				new MapRequestParameter(IOpenShiftJsonConstants.PROPERTY_CARTRIDGES, new NamedValue("url", manifestUrl)));
     }
 
 	@Test
